import json
import os
from contextlib import ExitStack
from pathlib import Path
from unittest.mock import MagicMock, patch

import ops
import pytest
import yaml
from ops import testing
from scenario import Secret
from scenario.errors import UncaughtCharmError

from coordinated_workers.worker import (
    CERT_FILE,
    CLIENT_CA_FILE,
    CONFIG_FILE,
    KEY_FILE,
    S3_TLS_CA_CHAIN_FILE,
    Worker,
)
from tests.unit.test_worker_status import k8s_patch


class MyCharm(ops.CharmBase):
    layer = ops.pebble.Layer("")

    def __init__(self, framework: ops.Framework):
        super().__init__(framework)
        self.worker = Worker(
            self,
            "foo",
            lambda _: self.layer,
            {"cluster": "cluster"},
            readiness_check_endpoint="http://localhost:3200/ready",
        )


def test_no_roles_error():
    # Test that a charm that defines NO 'role-x' config options, when run,
    # raises a WorkerError

    # WHEN you define a charm with no role-x config options
    ctx = testing.Context(
        MyCharm,
        meta={
            "name": "foo",
            "requires": {"cluster": {"interface": "cluster"}},
            "containers": {"foo": {"type": "oci-image"}},
        },
        config={},
    )

    # IF the charm executes any event
    # THEN the charm raises an error
    with pytest.raises(testing.errors.UncaughtCharmError):
        ctx.run(ctx.on.update_status(), testing.State(containers={testing.Container("foo")}))


@pytest.mark.parametrize(
    "roles_active, roles_inactive, expected",
    (
        (
            ["read", "write", "ingester", "all"],
            ["alertmanager"],
            ["read", "write", "ingester", "all"],
        ),
        (["read", "write"], ["alertmanager"], ["read", "write"]),
        (["read"], ["alertmanager", "write", "ingester", "all"], ["read"]),
        ([], ["read", "write", "ingester", "all", "alertmanager"], []),
    ),
)
def test_roles_from_config(roles_active, roles_inactive, expected):
    # Test that a charm that defines any 'role-x' config options, when run,
    # correctly determines which ones are enabled through the Worker

    # WHEN you define a charm with a few role-x config options
    ctx = testing.Context(
        MyCharm,
        meta={
            "name": "foo",
            "requires": {"cluster": {"interface": "cluster"}},
            "containers": {"foo": {"type": "oci-image"}},
        },
        config={
            "options": {
                f"role-{r}": {"type": "boolean", "default": "false"}
                for r in (roles_active + roles_inactive)
            }
        },
    )

    # AND the charm runs with a few of those set to true, the rest to false
    with ctx(
        ctx.on.update_status(),
        testing.State(
            containers={testing.Container("foo")},
            config={
                **{f"role-{r}": False for r in roles_inactive},
                **{f"role-{r}": True for r in roles_active},
            },
        ),
    ) as mgr:
        # THEN the Worker.roles method correctly returns the list of only those that are set to true
        assert set(mgr.charm.worker.roles) == set(expected)


@patch.object(Worker, "is_ready", new=lambda _: True)
@pytest.mark.parametrize("do_inject", (True, False))
def test_proxy_env_injection_in_layer(tmp_path, do_inject):
    # GIVEN a worker with some services
    MyCharm.layer = ops.pebble.Layer(
        {
            "services": {
                "foo": {
                    "summary": "foos all the things",
                    "description": "bar",
                    "startup": "enabled",
                    "override": "merge",
                    "command": "ls -la",
                    "environment": {"foo": "bar"},
                },
                "bar": {
                    "summary": "bazzes all of the bars",
                    "description": "bar",
                    "startup": "enabled",
                    "command": "echo hi",
                },
            }
        }
    )
    ctx = testing.Context(
        MyCharm,
        meta={
            "name": "foo",
            "requires": {"cluster": {"interface": "cluster"}},
            "containers": {"foo": {"type": "oci-image"}},
        },
        config={"options": {"role-all": {"type": "boolean", "default": True}}},
    )

    proxy_vars = {}
    if do_inject:
        # WHEN the charm receives any event and the proxy envvars are set in the current environment
        proxy_vars = {
            "JUJU_CHARM_HTTPS_PROXY": "https_proxy",
            "JUJU_CHARM_HTTP_PROXY": "http_proxy",
            "JUJU_CHARM_NO_PROXY": "no_proxy",
        }
        os.environ.update(proxy_vars)

    cfg = tmp_path / "cfg.yaml"
    cfg.write_text("some: yaml")
    container = testing.Container(
        "foo",
        can_connect=True,
        mounts={"local": testing.Mount(location=CONFIG_FILE, source=cfg)},
        execs={
            testing.Exec(("update-ca-certificates", "--fresh")),
            testing.Exec(("/bin/foo", "-version"), stdout="foo"),
        },
    )
    state_out = ctx.run(ctx.on.pebble_ready(container), testing.State(containers={container}))

    # cleanup env
    for var in proxy_vars:
        del os.environ[var]

    # THEN the charm has set a layer with all proxy envvars passed down to its environment
    container_out = state_out.get_container("foo")
    foo_serv = container_out.plan.services["foo"]
    if do_inject:
        extended_env = {
            "https_proxy": "https_proxy",
            "http_proxy": "http_proxy",
            "no_proxy": "no_proxy",
            "HTTPS_PROXY": "https_proxy",
            "HTTP_PROXY": "http_proxy",
            "NO_PROXY": "no_proxy",
        }
    else:
        extended_env = {}
    assert foo_serv.environment == {"foo": "bar", **extended_env}

    bar_serv = container_out.plan.services["bar"]
    assert bar_serv.environment == extended_env


@patch.object(Worker, "is_ready", new=lambda _: True)
def test_worker_restarts_if_some_service_not_up(tmp_path):
    # GIVEN a worker with some services
    MyCharm.layer = ops.pebble.Layer(
        {
            "services": {
                "foo": {
                    "summary": "foos all the things",
                    "description": "bar",
                    "startup": "enabled",
                    "override": "merge",
                    "command": "ls -la",
                },
                "bar": {
                    "summary": "bars the foos",
                    "description": "bar",
                    "startup": "enabled",
                    "command": "exit 1",
                },
                "baz": {
                    "summary": "bazzes all of the bars",
                    "description": "bar",
                    "startup": "enabled",
                    "command": "echo hi",
                },
            }
        }
    )
    ctx = testing.Context(
        MyCharm,
        meta={
            "name": "foo",
            "requires": {"cluster": {"interface": "cluster"}},
            "containers": {"foo": {"type": "oci-image"}},
        },
        config={"options": {"role-all": {"type": "boolean", "default": True}}},
    )
    # WHEN the charm receives any event and there are no changes to the config or the layer,
    #  but some of the services are down
    cfg = tmp_path / "cfg.yaml"
    cfg.write_text("some: yaml")
    container = testing.Container(
        "foo",
        can_connect=True,
        mounts={"local": testing.Mount(location=CONFIG_FILE, source=cfg)},
        execs={
            testing.Exec(("update-ca-certificates", "--fresh")),
            testing.Exec(("/bin/foo", "-version"), stdout="foo"),
        },
        service_statuses={
            "foo": ops.pebble.ServiceStatus.INACTIVE,
            "bar": ops.pebble.ServiceStatus.ACTIVE,
            "baz": ops.pebble.ServiceStatus.INACTIVE,
        },
    )
    state_out = ctx.run(ctx.on.pebble_ready(container), testing.State(containers={container}))

    # THEN the charm restarts all the services that are down
    container_out = state_out.get_container("foo")
    service_statuses = container_out.service_statuses.values()
    assert all(svc is ops.pebble.ServiceStatus.ACTIVE for svc in service_statuses), [
        stat.value for stat in service_statuses
    ]


@patch.object(Worker, "is_ready", new=lambda _: True)
def test_worker_does_not_restart_external_services(tmp_path):
    # GIVEN a worker with some services and a layer with some other services
    MyCharm.layer = ops.pebble.Layer(
        {
            "services": {
                "foo": {
                    "summary": "foos all the things",
                    "override": "merge",
                    "description": "bar",
                    "startup": "enabled",
                    "command": "ls -la",
                }
            }
        }
    )
    other_layer = ops.pebble.Layer(
        {
            "services": {
                "bar": {
                    "summary": "bars the foos",
                    "description": "bar",
                    "startup": "enabled",
                    "command": "exit 1",
                },
                "baz": {
                    "summary": "bazzes all of the bars",
                    "description": "bar",
                    "startup": "enabled",
                    "command": "echo hi",
                },
            }
        }
    )

    ctx = testing.Context(
        MyCharm,
        meta={
            "name": "foo",
            "requires": {"cluster": {"interface": "cluster"}},
            "containers": {"foo": {"type": "oci-image"}},
        },
        config={"options": {"role-all": {"type": "boolean", "default": True}}},
    )
    # WHEN the charm receives any event and there are no changes to the config or the layer,
    #  but some of the services are down
    cfg = tmp_path / "cfg.yaml"
    cfg.write_text("some: yaml")
    container = testing.Container(
        "foo",
        execs={
            testing.Exec(("update-ca-certificates", "--fresh")),
            testing.Exec(("/bin/foo", "-version"), stdout="foo"),
        },
        can_connect=True,
        mounts={"local": testing.Mount(location=CONFIG_FILE, source=cfg)},
        layers={"foo": MyCharm.layer, "bar": other_layer},
        service_statuses={
            # layer foo has some inactive
            "foo": ops.pebble.ServiceStatus.INACTIVE,
            # layer bar has some inactive
            "bar": ops.pebble.ServiceStatus.ACTIVE,
            "baz": ops.pebble.ServiceStatus.INACTIVE,
        },
    )
    state_out = ctx.run(ctx.on.pebble_ready(container), testing.State(containers={container}))

    # THEN the charm restarts all the services that are down
    container_out = state_out.get_container("foo")
    assert container_out.service_statuses == {
        # layer foo service is now active
        "foo": ops.pebble.ServiceStatus.ACTIVE,
        # layer bar services is unchanged
        "bar": ops.pebble.ServiceStatus.ACTIVE,
        "baz": ops.pebble.ServiceStatus.INACTIVE,
    }


def test_worker_raises_if_service_restart_fails_for_too_long(tmp_path):
    # GIVEN a worker with some services
    MyCharm.layer = ops.pebble.Layer(
        {
            "services": {
                "foo": {
                    "summary": "foos all the things",
                    "description": "bar",
                    "startup": "enabled",
                    "command": "ls -la",
                },
            }
        }
    )
    ctx = testing.Context(
        MyCharm,
        meta={
            "name": "foo",
            "requires": {"cluster": {"interface": "cluster"}},
            "containers": {"foo": {"type": "oci-image"}},
        },
        config={"options": {"role-all": {"type": "boolean", "default": True}}},
    )
    cfg = tmp_path / "cfg.yaml"
    cfg.write_text("some: yaml")
    container = testing.Container(
        "foo",
        can_connect=True,
        mounts={"local": testing.Mount(location=CONFIG_FILE, source=cfg)},
        service_statuses={
            "foo": ops.pebble.ServiceStatus.INACTIVE,
        },
    )

    def raise_change_error(*args):
        raise ops.pebble.ChangeError("something", MagicMock())

    with ExitStack() as stack:
        # WHEN service restart fails
        stack.enter_context(patch("ops.model.Container.restart", new=raise_change_error))

        # THEN the charm errors out
        # technically an ops.pebble.ChangeError but the context manager doesn't catch it for some reason
        stack.enter_context(pytest.raises(Exception))
        ctx.run(ctx.on.pebble_ready(container), testing.State(containers={container}))


@pytest.mark.parametrize(
    "remote_databag, expected",
    (
        (
            {
                "remote_write_endpoints": json.dumps([{"url": "test-url.com"}]),
                "worker_config": json.dumps("test"),
            },
            [{"url": "test-url.com"}],
        ),
        ({"remote_write_endpoints": json.dumps(None), "worker_config": json.dumps("test")}, []),
        (
            {
                "remote_write_endpoints": json.dumps(
                    [{"url": "test-url.com"}, {"url": "test2-url.com"}]
                ),
                "worker_config": json.dumps("test"),
            },
            [{"url": "test-url.com"}, {"url": "test2-url.com"}],
        ),
    ),
)
def test_get_remote_write_endpoints(remote_databag, expected):
    ctx = testing.Context(
        MyCharm,
        meta={
            "name": "foo",
            "requires": {"cluster": {"interface": "cluster"}},
            "containers": {"foo": {"type": "oci-image"}},
        },
        config={"options": {"role-all": {"type": "boolean", "default": True}}},
    )
    container = testing.Container(
        "foo",
        execs={testing.Exec(("update-ca-certificates", "--fresh"))},
        can_connect=True,
    )
    relation = testing.Relation(
        "cluster",
        remote_app_data=remote_databag,
    )
    with ctx(
        ctx.on.relation_changed(relation),
        testing.State(containers={container}, relations={relation}),
    ) as mgr:
        charm = mgr.charm
        mgr.run()
        assert charm.worker.cluster.get_remote_write_endpoints() == expected


@patch.object(Worker, "is_ready", new=lambda _: True)
@pytest.mark.parametrize(
    "ports",
    ([10, 11, 42], [2, 1232]),
)
def test_worker_ports(ports):
    ctx = testing.Context(
        MyCharm,
        meta={
            "name": "foo",
            "requires": {"cluster": {"interface": "cluster"}},
            "containers": {"foo": {"type": "oci-image"}},
        },
        config={"options": {"role-all": {"type": "boolean", "default": True}}},
    )
    relation = testing.Relation(
        "cluster",
        remote_app_data={
            "worker_config": json.dumps(yaml.safe_dump({"testing": "config"})),
            "worker_ports": json.dumps(ports),
        },
    )
    with patch("ops.model.Unit.set_ports") as set_ports_patch:
        ctx.run(
            ctx.on.relation_changed(relation),
            testing.State(
                containers={testing.Container("foo", can_connect=True)}, relations={relation}
            ),
        )
        set_ports_patch.assert_called_with(*ports)


def test_config_preprocessor():
    # GIVEN a charm with a config preprocessor
    new_config = {"modified": "config"}

    class MyWorker(Worker):
        @property
        def _worker_config(self):
            # mock config processor that entirely replaces the config with another,
            # normally one would call super and manipulate
            return new_config

    class MyCharm(ops.CharmBase):
        layer = ops.pebble.Layer({"services": {"foo": {"command": ["bar"]}}})

        def __init__(self, framework: ops.Framework):
            super().__init__(framework)
            self.worker = MyWorker(
                self,
                "foo",
                lambda _: self.layer,
                {"cluster": "cluster"},
            )

    ctx = testing.Context(
        MyCharm,
        meta={
            "name": "foo",
            "requires": {"cluster": {"interface": "cluster"}},
            "containers": {"foo": {"type": "oci-image"}},
        },
        config={
            "options": {
                "role-all": {"type": "boolean", "default": "true"},
                "role-none": {"type": "boolean", "default": "false"},
            }
        },
    )

    # WHEN the charm writes the config to disk
    state_out = ctx.run(
        ctx.on.config_changed(),
        testing.State(
            config={"role-all": True},
            containers={
                testing.Container(
                    "foo",
                    can_connect=True,
                    execs={testing.Exec(("update-ca-certificates", "--fresh"))},
                )
            },
            relations={
                testing.Relation(
                    "cluster",
                    remote_app_data={
                        "worker_config": json.dumps(yaml.safe_dump({"original": "config"}))
                    },
                )
            },
        ),
    )

    # THEN the data gets preprocessed
    fs = Path(str(state_out.get_container("foo").get_filesystem(ctx)) + CONFIG_FILE)
    assert fs.read_text() == yaml.safe_dump(new_config)


@patch.object(Worker, "_update_worker_config", MagicMock(return_value=False))
@patch.object(Worker, "_set_pebble_layer", MagicMock(return_value=False))
@patch.object(Worker, "restart")
def test_worker_does_not_restart(restart_mock, tmp_path):
    ctx = testing.Context(
        MyCharm,
        meta={
            "name": "foo",
            "requires": {"cluster": {"interface": "cluster"}},
            "containers": {"foo": {"type": "oci-image"}},
        },
        config={"options": {"role-all": {"type": "boolean", "default": True}}},
    )
    relation = testing.Relation(
        "cluster",
        remote_app_data={
            "worker_config": json.dumps("some: yaml"),
        },
    )
    # WHEN the charm receives any event and there are no changes to the config or the layer,
    #  but some of the services are down
    container = testing.Container(
        "foo",
        can_connect=True,
    )
    ctx.run(ctx.on.update_status(), testing.State(containers={container}, relations={relation}))

    assert not restart_mock.called


@patch.object(Worker, "_update_worker_config", MagicMock(return_value=False))
@patch.object(Worker, "_set_pebble_layer", MagicMock(return_value=False))
@patch.object(Worker, "restart")
def test_worker_does_not_restart_on_no_cert_changed(restart_mock, tmp_path):
    ctx = testing.Context(
        MyCharm,
        meta={
            "name": "foo",
            "requires": {"cluster": {"interface": "cluster"}},
            "containers": {"foo": {"type": "oci-image"}},
        },
        config={"options": {"role-all": {"type": "boolean", "default": True}}},
    )
    secret = testing.Secret(
        {"private-key": "private"},
        label="private_id",
        owner="app",
    )
    relation = testing.Relation(
        "cluster",
        remote_app_data={
            "worker_config": json.dumps("some: yaml"),
            "ca_cert": json.dumps("ca"),
            "server_cert": json.dumps("cert"),
            "privkey_secret_id": json.dumps(secret.id),
            "s3_tls_ca_chain": json.dumps("s3_ca"),
        },
    )

    cert = tmp_path / "cert.cert"
    key = tmp_path / "key.key"
    client_ca = tmp_path / "client_ca.cert"
    s3_ca_chain = tmp_path / "s3_ca_chain.cert"
    root_ca_mocked_path = tmp_path / "rootcacert"

    cert.write_text("cert")
    key.write_text("private")
    client_ca.write_text("ca")
    s3_ca_chain.write_text("s3_ca")

    container = testing.Container(
        "foo",
        can_connect=True,
        execs={testing.Exec(("update-ca-certificates", "--fresh"))},
        mounts={
            "cert": testing.Mount(location=CERT_FILE, source=cert),
            "key": testing.Mount(location=KEY_FILE, source=key),
            "client_ca": testing.Mount(location=CLIENT_CA_FILE, source=client_ca),
            "s3_ca_chain": testing.Mount(location=S3_TLS_CA_CHAIN_FILE, source=s3_ca_chain),
            "root_ca": testing.Mount(location=root_ca_mocked_path, source=client_ca),
        },
    )

    ctx.run(
        ctx.on.update_status(),
        testing.State(leader=True, containers={container}, relations={relation}, secrets={secret}),
    )

    assert restart_mock.call_count == 0


@k8s_patch(is_ready=False)
@patch.object(Worker, "_update_config")
def test_worker_no_reconcile_when_patch_not_ready(_update_config_mock):
    class MyCharmWithResources(ops.CharmBase):
        layer = ops.pebble.Layer("")

        def __init__(self, framework: ops.Framework):
            super().__init__(framework)
            self.worker = Worker(
                self,
                "foo",
                lambda _: self.layer,
                {"cluster": "cluster"},
                readiness_check_endpoint="http://localhost:3200/ready",
                resources_requests=lambda _: {"cpu": "50m", "memory": "50Mi"},
<<<<<<< HEAD
                container_name="foo",
=======
                container_name="nginx",
>>>>>>> d095ee95
            )

    ctx = testing.Context(
        MyCharmWithResources,
        meta={
            "name": "foo",
            "requires": {"cluster": {"interface": "cluster"}},
            "containers": {"foo": {"type": "oci-image"}},
        },
        config={"options": {"role-all": {"type": "boolean", "default": True}}},
    )

    ctx.run(
        ctx.on.update_status(),
        testing.State(leader=True, containers={testing.Container("foo")}),
    )

    assert not _update_config_mock.called


@patch.object(Worker, "_update_worker_config", MagicMock(return_value=False))
@patch.object(Worker, "_set_pebble_layer", MagicMock(return_value=False))
@patch.object(Worker, "restart")
def test_worker_certs_update(restart_mock, tmp_path):
    # GIVEN a worker with no cert files on disk, and a cluster relation giving us some cert data
    ctx = testing.Context(
        MyCharm,
        meta={
            "name": "foo",
            "requires": {"cluster": {"interface": "cluster"}},
            "containers": {"foo": {"type": "oci-image"}},
        },
        config={"options": {"role-all": {"type": "boolean", "default": True}}},
    )
    secret = testing.Secret(
        {"private-key": "private"},
        label="private_id",
        owner="app",
    )
    relation = testing.Relation(
        "cluster",
        remote_app_data={
            "worker_config": json.dumps("some: yaml"),
            "ca_cert": json.dumps("ca"),
            "server_cert": json.dumps("cert"),
            "privkey_secret_id": json.dumps(secret.id),
            "s3_tls_ca_chain": json.dumps("s3_ca"),
        },
    )

    cert = tmp_path / "cert.cert"
    key = tmp_path / "key.key"
    client_ca = tmp_path / "client_ca.cert"
    s3_ca_chain = tmp_path / "s3_ca_chain.cert"

    container = testing.Container(
        "foo",
        can_connect=True,
        execs={testing.Exec(("update-ca-certificates", "--fresh"))},
        mounts={
            "cert": testing.Mount(location=CERT_FILE, source=cert),
            "key": testing.Mount(location=KEY_FILE, source=key),
            "client_ca": testing.Mount(location=CLIENT_CA_FILE, source=client_ca),
            "s3_ca_chain": testing.Mount(location=S3_TLS_CA_CHAIN_FILE, source=s3_ca_chain),
        },
    )

    # WHEN the charm receives any event
    ctx.run(
        ctx.on.update_status(),
        testing.State(leader=True, containers={container}, relations={relation}, secrets={secret}),
    )

    # THEN the worker writes all tls data to the right locations on the container filesystem
    assert cert.read_text() == "cert"
    assert key.read_text() == "private"
    assert client_ca.read_text() == "ca"
    assert s3_ca_chain.read_text() == "s3_ca"

    # AND the worker restarts the workload
    assert restart_mock.call_count == 1


@patch.object(Worker, "_update_worker_config", MagicMock(return_value=False))
@patch.object(Worker, "_set_pebble_layer", MagicMock(return_value=False))
@patch.object(Worker, "restart")
@pytest.mark.parametrize("s3_ca_on_disk", (True, False))
def test_worker_certs_update_only_s3(restart_mock, tmp_path, s3_ca_on_disk):
    # GIVEN a worker with a tls-encrypted s3 bucket
    ctx = testing.Context(
        MyCharm,
        meta={
            "name": "foo",
            "requires": {"cluster": {"interface": "cluster"}},
            "containers": {"foo": {"type": "oci-image"}},
        },
        config={"options": {"role-all": {"type": "boolean", "default": True}}},
    )
    relation = testing.Relation(
        "cluster",
        remote_app_data={
            "worker_config": json.dumps("some: yaml"),
            "s3_tls_ca_chain": json.dumps("s3_ca"),
        },
    )

    cert = tmp_path / "cert.cert"
    key = tmp_path / "key.key"
    client_ca = tmp_path / "client_ca.cert"
    s3_ca_chain = tmp_path / "s3_ca_chain.cert"
    if s3_ca_on_disk:
        s3_ca_chain.write_text("s3_ca")

    container = testing.Container(
        "foo",
        can_connect=True,
        execs={testing.Exec(("update-ca-certificates", "--fresh"))},
        mounts={
            "cert": testing.Mount(location=CERT_FILE, source=cert),
            "key": testing.Mount(location=KEY_FILE, source=key),
            "client_ca": testing.Mount(location=CLIENT_CA_FILE, source=client_ca),
            "s3_ca_chain": testing.Mount(location=S3_TLS_CA_CHAIN_FILE, source=s3_ca_chain),
        },
    )

    # WHEN the charm receives any event
    ctx.run(
        ctx.on.update_status(),
        testing.State(leader=True, containers={container}, relations={relation}),
    )

    # THEN the worker writes all tls data to the right locations on the container filesystem
    assert not cert.exists()
    assert not key.exists()
    assert not client_ca.exists()
    assert s3_ca_chain.read_text() == "s3_ca"

    # AND the worker restarts the workload IF it was not on disk already
    assert restart_mock.call_count == (0 if s3_ca_on_disk else 1)


@patch.object(Worker, "restart")
@patch.object(Worker, "stop")
@pytest.mark.parametrize("tls", (True, False))
def test_stop_called_on_no_cluster(stop_mock, restart_mock, tmp_path, tls):
    # GIVEN a worker who's all happy to begin with
    ctx = testing.Context(
        MyCharm,
        meta={
            "name": "foo",
            "requires": {"cluster": {"interface": "cluster"}},
            "containers": {"foo": {"type": "oci-image"}},
        },
        config={"options": {"role-all": {"type": "boolean", "default": True}}},
    )
    cert = tmp_path / "cert.cert"
    key = tmp_path / "key.key"
    client_ca = tmp_path / "client_ca.cert"
    s3_ca_chain = tmp_path / "s3_ca_chain.cert"

    if tls:
        s3_ca_chain.write_text("something_tls")
        cert.write_text("something_tls")
        key.write_text("something_tls")
        client_ca.write_text("something_tls")

    container = testing.Container(
        "foo",
        can_connect=True,
        execs={testing.Exec(("update-ca-certificates", "--fresh"))},
        mounts={
            "cert": testing.Mount(location=CERT_FILE, source=cert),
            "key": testing.Mount(location=KEY_FILE, source=key),
            "client_ca": testing.Mount(location=CLIENT_CA_FILE, source=client_ca),
            "s3_ca_chain": testing.Mount(location=S3_TLS_CA_CHAIN_FILE, source=s3_ca_chain),
        },
    )

    # WHEN the charm receives any event
    ctx.run(
        ctx.on.update_status(),
        testing.State(leader=True, containers={container}),
    )

    fs = container.get_filesystem(ctx)
    # THEN the worker wipes all certificates if they are there
    assert not fs.joinpath(CERT_FILE).exists()
    assert not fs.joinpath(KEY_FILE).exists()
    assert not fs.joinpath(CLIENT_CA_FILE).exists()
    assert not fs.joinpath(S3_TLS_CA_CHAIN_FILE).exists()

    # AND the worker stops the workload instead of restarting it
    assert not restart_mock.called
    assert stop_mock.called


@patch.object(Worker, "is_ready", new=lambda _: False)
def test_worker_stop_all_services_if_not_ready(tmp_path):
    # GIVEN a worker with some services
    MyCharm.layer = ops.pebble.Layer(
        {
            "services": {
                "foo": {
                    "summary": "foos all the things",
                    "description": "bar",
                    "startup": "enabled",
                    "override": "merge",
                    "command": "ls -la",
                },
                "bar": {
                    "summary": "bars the foos",
                    "description": "bar",
                    "startup": "enabled",
                    "command": "exit 1",
                },
                "baz": {
                    "summary": "bazzes all of the bars",
                    "description": "bar",
                    "startup": "enabled",
                    "command": "echo hi",
                },
            }
        }
    )
    ctx = testing.Context(
        MyCharm,
        meta={
            "name": "foo",
            "requires": {"cluster": {"interface": "cluster"}},
            "containers": {"foo": {"type": "oci-image"}},
        },
        config={"options": {"role-all": {"type": "boolean", "default": True}}},
    )
    # WHEN the charm receives any event, but it is not ready
    cfg = tmp_path / "cfg.yaml"
    cfg.write_text("some: yaml")
    container = testing.Container(
        "foo",
        layers={"base": MyCharm.layer},
        can_connect=True,
        mounts={"local": testing.Mount(location=CONFIG_FILE, source=cfg)},
        execs={
            testing.Exec(("update-ca-certificates", "--fresh")),
            testing.Exec(("/bin/foo", "-version"), stdout="foo"),
        },
        service_statuses={
            "foo": ops.pebble.ServiceStatus.ACTIVE,
            "bar": ops.pebble.ServiceStatus.ACTIVE,
            "baz": ops.pebble.ServiceStatus.INACTIVE,
        },
    )
    state_out = ctx.run(ctx.on.pebble_ready(container), testing.State(containers={container}))

    # THEN the charm restarts all the services that are down
    container_out = state_out.get_container("foo")
    service_statuses = container_out.service_statuses.values()
    assert all(svc is ops.pebble.ServiceStatus.INACTIVE for svc in service_statuses), [
        stat.value for stat in service_statuses
    ]


@patch("socket.getfqdn")
def test_invalid_url(mock_socket_fqdn):
    # Test that when socket returns an invalid url as a Fully Qualified Domain Name,
    #   ClusterRequirer.publish_unit_address raises a ValueError exception

    # GIVEN a properly configured charm
    ctx = testing.Context(
        MyCharm,
        meta={
            "name": "foo",
            "requires": {"cluster": {"interface": "cluster"}},
            "containers": {"foo": {"type": "oci-image"}},
        },
        config={"options": {"role-all": {"type": "boolean", "default": True}}},
    )

    # AND ClusterRequirer is passed an invalid url as FQDN
    mock_socket_fqdn.return_value = "http://www.invalid-]url.com"

    # WHEN the charm executes any event
    # THEN the charm raises an error with the appropriate cause
    with pytest.raises(UncaughtCharmError) as exc:
        ctx.run(ctx.on.update_status(), testing.State(containers={testing.Container("foo")}))
    assert isinstance(exc.value.__cause__, ValueError)


@pytest.mark.parametrize(
    "remote_databag, expected",
    (
        (
            {
                "charm_tracing_receivers": json.dumps({"url": "test-url.com"}),
                "worker_config": json.dumps("test"),
            },
            {"url": "test-url.com"},
        ),
        (
            {"charm_tracing_receivers": json.dumps(None), "worker_config": json.dumps("test")},
            {},
        ),
    ),
)
def test_get_charm_tracing_receivers(remote_databag, expected):
    MyCharm.layer = ops.pebble.Layer(
        {
            "services": {
                "foo": {
                    "summary": "foos all the things",
                    "description": "bar",
                    "startup": "enabled",
                    "override": "merge",
                    "command": "ls -la",
                }
            }
        }
    )

    # Test that when a relation changes the correct charm_tracing_receivers
    #   are returned by the ClusterRequirer

    # GIVEN a charm with a relation
    ctx = testing.Context(
        MyCharm,
        meta={
            "name": "foo",
            "requires": {"cluster": {"interface": "cluster"}},
            "containers": {"foo": {"type": "oci-image"}},
        },
        config={"options": {"role-all": {"type": "boolean", "default": True}}},
    )
    container = testing.Container(
        "foo",
        execs={testing.Exec(("update-ca-certificates", "--fresh"))},
        can_connect=True,
    )

    relation = testing.Relation(
        "cluster",
        remote_app_data=remote_databag,
    )

    # WHEN the relation changes
    with ctx(
        ctx.on.relation_changed(relation),
        testing.State(containers={container}, relations={relation}),
    ) as mgr:
        charm = mgr.charm
        # THEN the charm tracing receivers are picked up correctly
        assert charm.worker.cluster.get_charm_tracing_receivers() == expected


@pytest.mark.parametrize("tls", (False, True))
def test_charm_tracing_config(tls):
    MyCharm.layer = ops.pebble.Layer(
        {
            "services": {
                "foo": {
                    "summary": "foos all the things",
                    "description": "bar",
                    "startup": "enabled",
                    "override": "merge",
                    "command": "ls -la",
                }
            }
        }
    )
    # GIVEN a charm with a cluster relation (with or without TLS data in it)
    ctx = testing.Context(
        MyCharm,
        meta={
            "name": "foo",
            "requires": {"cluster": {"interface": "cluster"}},
            "containers": {"foo": {"type": "oci-image"}},
        },
        config={"options": {"role-all": {"type": "boolean", "default": True}}},
    )
    container = testing.Container(
        "foo",
        execs={testing.Exec(("update-ca-certificates", "--fresh"))},
        can_connect=True,
    )
    mock_certs_data = json.dumps("<TLS_STUFF>")

    secret = Secret({"private-key": "verysecret"})
    tls_data = (
        {
            "ca_cert": mock_certs_data,
            "server_cert": mock_certs_data,
            "privkey_secret_id": json.dumps(secret.id),
        }
        if tls
        else {}
    )
    relation = testing.Relation(
        "cluster",
        remote_app_data={
            "charm_tracing_receivers": json.dumps(
                {"otlp_http": f"http{'s' if tls else ''}://some-url"}
            ),
            "worker_config": json.dumps("test"),
            **tls_data,
        },
    )

    # WHEN any event occurs
    with patch("ops_tracing.set_destination") as p:
        ctx.run(
            ctx.on.update_status(),
            testing.State(
                containers={container}, secrets={secret} if tls else {}, relations={relation}
            ),
        )

    # THEN set_destination gets called with the expected data
    p.assert_called_with(
        url=f"http{'s' if tls else ''}://some-url/v1/traces", ca="<TLS_STUFF>" if tls else None
    )


@pytest.mark.parametrize(
    "remote_databag, expected",
    (
        (
            {
                "workload_tracing_receivers": json.dumps({"url": "test-url.com"}),
                "worker_config": json.dumps("test"),
            },
            {"url": "test-url.com"},
        ),
        (
            {"workload_tracing_receivers": json.dumps(None), "worker_config": json.dumps("test")},
            {},
        ),
    ),
)
def test_get_workload_tracing_receivers(remote_databag, expected):
    # Test that when a relation changes the correct workload_tracing_receivers
    #   are returned by the ClusterRequirer

    # GIVEN a charm with a relation
    ctx = testing.Context(
        MyCharm,
        meta={
            "name": "foo",
            "requires": {"cluster": {"interface": "cluster"}},
            "containers": {"foo": {"type": "oci-image"}},
        },
        config={"options": {"role-all": {"type": "boolean", "default": True}}},
    )
    container = testing.Container(
        "foo",
        execs={testing.Exec(("update-ca-certificates", "--fresh"))},
        can_connect=True,
    )

    relation = testing.Relation(
        "cluster",
        remote_app_data=remote_databag,
    )

    # WHEN the relation changes
    with ctx(
        ctx.on.relation_changed(relation),
        testing.State(containers={container}, relations={relation}),
    ) as mgr:
        charm = mgr.charm
        # THEN the charm tracing receivers are picked up correctly
        assert charm.worker.cluster.get_workload_tracing_receivers() == expected<|MERGE_RESOLUTION|>--- conflicted
+++ resolved
@@ -630,11 +630,7 @@
                 {"cluster": "cluster"},
                 readiness_check_endpoint="http://localhost:3200/ready",
                 resources_requests=lambda _: {"cpu": "50m", "memory": "50Mi"},
-<<<<<<< HEAD
-                container_name="foo",
-=======
                 container_name="nginx",
->>>>>>> d095ee95
             )
 
     ctx = testing.Context(
