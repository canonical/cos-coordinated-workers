--- conflicted
+++ resolved
@@ -64,7 +64,6 @@
         yield
 
 
-<<<<<<< HEAD
 @pytest.fixture(autouse=True)
 def mock_worker_lightkube_client(request):
     """Global mock for the Worker's lightkube client to avoid lightkube calls."""
@@ -111,7 +110,6 @@
     else:
         with patch("coordinated_workers.coordinator.reconcile_charm_labels") as mocked:
             yield mocked
-=======
 @pytest.fixture
 def nginx_container():
     return Container(
@@ -126,5 +124,4 @@
     return Container(
         "nginx-prometheus-exporter",
         can_connect=True,
-    )
->>>>>>> d095ee95
+    )