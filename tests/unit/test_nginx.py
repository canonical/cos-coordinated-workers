import logging
import tempfile
from contextlib import contextmanager
from dataclasses import replace
from pathlib import Path
from typing import Dict, List, Tuple
from unittest.mock import MagicMock, patch

import ops
import pytest
from ops import pebble, testing

from coordinated_workers.nginx import (
    CA_CERT_PATH,
    CERT_PATH,
    KEY_PATH,
    NGINX_CONFIG,
    Nginx,
    NginxConfig,
    NginxLocationConfig,
    NginxMapConfig,
    NginxTracingConfig,
    NginxUpstream,
)

sample_dns_ip = "198.18.0.0"

logger = logging.getLogger(__name__)


@pytest.fixture
def certificate_mounts():
    temp_files = {}
    for path in {KEY_PATH, CERT_PATH, CA_CERT_PATH}:
        temp_file = tempfile.NamedTemporaryFile(delete=False)
        temp_files[path] = temp_file

    mounts = {}
    for cert_path, temp_file in temp_files.items():
        mounts[cert_path] = testing.Mount(location=cert_path, source=temp_file.name)

    # TODO: Do we need to clean up the temp files since delete=False was set?
    return mounts


@pytest.fixture
def nginx_context():
    return testing.Context(
        ops.CharmBase, meta={"name": "foo", "containers": {"nginx": {"type": "oci-image"}}}
    )


def test_certs_on_disk(certificate_mounts: dict, nginx_context: testing.Context, nginx_container):
    # GIVEN any charm with a container
    ctx = nginx_context

    # WHEN we process any event
    with ctx(
        ctx.on.update_status(),
        state=testing.State(containers={replace(nginx_container, mounts=certificate_mounts)}),
    ) as mgr:
        charm = mgr.charm
        nginx = Nginx(charm)

        # THEN the certs exist on disk
        assert nginx.are_certificates_on_disk


def test_certs_deleted(certificate_mounts: dict, nginx_context: testing.Context, nginx_container):
    # Test deleting the certificates.

    # GIVEN any charm with a container
    ctx = nginx_context

    # WHEN we process any event
    with ctx(
        ctx.on.update_status(),
        state=testing.State(
            containers={
                replace(nginx_container, mounts=certificate_mounts),
            }
        ),
    ) as mgr:
        charm = mgr.charm
        nginx = Nginx(charm)

        # AND when we call delete_certificates
        nginx._delete_certificates()

        # THEN the certs get deleted from disk
        assert not nginx.are_certificates_on_disk


def test_has_config_changed(nginx_context: testing.Context, nginx_container):
    # Test changing the nginx config and catching the change.

    # GIVEN any charm with a container and a nginx config file
    test_config = tempfile.NamedTemporaryFile(delete=False, mode="w+")
    ctx = nginx_context
    # AND when we write to the config file
    with open(test_config.name, "w") as f:
        f.write("foo")

    # WHEN we process any event
    with ctx(
        ctx.on.update_status(),
        state=testing.State(
            containers={
                replace(
                    nginx_container,
                    mounts={
                        "config": testing.Mount(location=NGINX_CONFIG, source=test_config.name)
                    },
                )
            },
        ),
    ) as mgr:
        charm = mgr.charm
        nginx = Nginx(charm)

        # AND a unique config is added
        new_config = "bar"

        # THEN the _has_config_changed method correctly determines that foo != bar
        assert nginx._has_config_changed(new_config)


@pytest.mark.parametrize("container_name", ("nginx", "custom-nginx"))
def test_nginx_pebble_plan(container_name):
    expected_layer = {
        "summary": "nginx layer",
        "description": "pebble config layer for Nginx",
        "services": {
            container_name: {
                "override": "replace",
                "summary": "nginx",
                "command": "nginx -g 'daemon off;'",
                "startup": "enabled",
            }
        },
    }

    # GIVEN any charm with a container
    ctx = testing.Context(
        ops.CharmBase, meta={"name": "foo", "containers": {container_name: {"type": "oci-image"}}}
    )

    # WHEN we process any event
    with ctx(
        ctx.on.update_status(),
        state=testing.State(
            containers={
                testing.Container(
                    container_name,
                    can_connect=True,
                )
            },
        ),
    ) as mgr:
        charm = mgr.charm
        nginx = Nginx(charm, container_name=container_name)
        # THEN the generated pebble layer has the container_name set as the service name
        assert nginx.layer == expected_layer


@pytest.mark.parametrize("tls", (False, True))
def test_nginx_pebble_checks(tls, nginx_container):
    check_endpoint = f"http{'s' if tls else ''}://1.2.3.4/health"
    expected_partial_service_dict = {"nginx-up": "restart"}

    # GIVEN any charm with a container
    ctx = testing.Context(
        ops.CharmBase, meta={"name": "foo", "containers": {"nginx": {"type": "oci-image"}}}
    )

    # WHEN we process any event
    with ctx(
        ctx.on.update_status(),
        state=testing.State(
            containers={
                nginx_container,
            },
        ),
    ) as mgr:
        charm = mgr.charm
        # AND we pass a liveness check endpoint
        nginx = Nginx(charm, liveness_check_endpoint_getter=lambda _: check_endpoint)
        nginx.reconcile("mock nginx config")
        # THEN the generated pebble layer has the expected pebble check
        out = mgr.run()
        layer = out.get_container("nginx").layers["nginx"]
        actual_services = layer.services
        actual_checks = layer.checks
        assert actual_checks["nginx-up"].http == {"url": check_endpoint}
        # AND the pebble layer service has a restart on check-failure
        assert actual_services["nginx"].on_check_failure == expected_partial_service_dict


@contextmanager
def mock_resolv_conf(contents: str):
    with tempfile.NamedTemporaryFile() as tf:
        Path(tf.name).write_text(contents)
        with patch("coordinated_workers.nginx.RESOLV_CONF_PATH", tf.name):
            yield


@pytest.mark.parametrize(
    "mock_contents, expected_dns_ip",
    (
        (f"foo bar\nnameserver {sample_dns_ip}", sample_dns_ip),
        (f"nameserver {sample_dns_ip}\n foo bar baz", sample_dns_ip),
        (
            f"foo bar\nfoo bar\nnameserver {sample_dns_ip}\nnameserver 198.18.0.1",
            sample_dns_ip,
        ),
    ),
)
def test_dns_ip_addr_getter(mock_contents, expected_dns_ip):
    with mock_resolv_conf(mock_contents):
        assert NginxConfig._get_dns_ip_address() == expected_dns_ip


def test_dns_ip_addr_fail():
    with pytest.raises(RuntimeError):
        with mock_resolv_conf("foo bar"):
            NginxConfig._get_dns_ip_address()


@pytest.mark.parametrize("workload", ("tempo", "mimir", "loki"))
@pytest.mark.parametrize("tls", (False, True))
def test_generate_nginx_config(tls, workload):
    upstream_configs, server_ports_to_locations = _get_nginx_config_params(workload)
    # loki & mimir changes the port from 8080 to 443 when TLS is enabled
    if workload in ("loki", "mimir") and tls:
        server_ports_to_locations[443] = server_ports_to_locations.pop(8080)

    addrs_by_role = {
        role: {"worker-address"}
        for role in (upstream.address_lookup_key for upstream in upstream_configs)
    }
    with mock_resolv_conf(f"foo bar\nnameserver {sample_dns_ip}"):
        nginx = NginxConfig(
            "localhost",
            upstream_configs=upstream_configs,
            server_ports_to_locations=server_ports_to_locations,
            enable_health_check=True if workload in ("mimir", "loki") else False,
            enable_status_page=True if workload in ("mimir", "loki") else False,
        )
        generated_config = nginx.get_config(addrs_by_role, tls)
        sample_config_path = (
            Path(__file__).parent
            / "resources"
            / f"sample_{workload}_nginx_conf{'_tls' if tls else ''}.txt"
        )
        assert sample_config_path.read_text() == generated_config


def test_generate_nginx_config_with_root_path():
    upstream_configs, server_ports_to_locations = _get_nginx_config_params("tempo")

    addrs_by_role = {
        role: {"worker-address"}
        for role in (upstream.address_lookup_key for upstream in upstream_configs)
    }
    with mock_resolv_conf(f"foo bar\nnameserver {sample_dns_ip}"):
        nginx = NginxConfig(
            "localhost",
            upstream_configs=upstream_configs,
            server_ports_to_locations=server_ports_to_locations,
            enable_health_check=False,
            enable_status_page=False,
        )
        generated_config = nginx.get_config(addrs_by_role, False, root_path="/dist")
        sample_config_path = (
            Path(__file__).parent / "resources" / "sample_tempo_nginx_conf_root_path.txt"
        )
        assert sample_config_path.read_text() == generated_config


def test_generate_litmus_config_with_rewrite():
    upstream_configs, server_ports_to_locations = _get_nginx_config_params("litmus")

    addrs_by_role = {
        "auth": ["worker-address"],
        "backend": ["worker-address"],
    }
    with mock_resolv_conf(f"foo bar\nnameserver {sample_dns_ip}"):
        nginx = NginxConfig(
            "localhost",
            upstream_configs=upstream_configs,
            server_ports_to_locations=server_ports_to_locations,
            enable_health_check=False,
            enable_status_page=False,
        )
        generated_config = nginx.get_config(addrs_by_role, False)
        sample_config_path = (
            Path(__file__).parent / "resources" / "sample_litmus_conf_with_rewrite.txt"
        )
        assert sample_config_path.read_text() == generated_config


def test_generate_nginx_config_with_extra_location_directives():
    upstream_configs, server_ports_to_locations = _get_nginx_config_params("litmus_ssl")

    addrs_by_role = {
        role: {"worker-address"}
        for role in (upstream.address_lookup_key for upstream in upstream_configs)
    }
    with mock_resolv_conf(f"foo bar\nnameserver {sample_dns_ip}"):
        nginx = NginxConfig(
            "localhost",
            upstream_configs=upstream_configs,
            server_ports_to_locations=server_ports_to_locations,
            enable_health_check=False,
            enable_status_page=False,
        )
        generated_config = nginx.get_config(addrs_by_role, False, root_path="/dist")
        sample_config_path = Path(__file__).parent / "resources" / "sample_litmus_ssl_conf.txt"
<<<<<<< HEAD
=======
        assert sample_config_path.read_text() == generated_config


def test_location_skipped_if_no_matching_upstream():
    upstream_configs, server_ports_to_locations = (
        [],
        _get_server_ports_to_locations("litmus_ssl"),
    )

    addrs_by_role = {
        role: {"worker-address"}
        for role in (upstream.worker_role for upstream in upstream_configs)
    }
    with mock_resolv_conf(f"foo bar\nnameserver {sample_dns_ip}"):
        nginx = NginxConfig(
            "localhost",
            upstream_configs=upstream_configs,
            server_ports_to_locations=server_ports_to_locations,
            enable_health_check=False,
            enable_status_page=False,
        )
        generated_config = nginx.get_config(addrs_by_role, False, root_path="/dist")
        sample_config_path = (
            Path(__file__).parent / "resources" / "sample_litmus_missing_upstreams_conf.txt"
        )
        assert sample_config_path.read_text() == generated_config


def test_generate_nginx_config_with_tracing_enabled():
    mock_tracing_config = NginxTracingConfig(
        endpoint="endpoint:4317",
        service_name="nginx-workload",
        resource_attributes={
            "juju_application": "nginx",
            "juju_model": "test",
            "juju_unit": "nginx/0",
        },
    )
    upstream_configs, server_ports_to_locations = _get_nginx_config_params("litmus")

    addrs_by_role = {
        "auth": ["worker-address"],
        "backend": ["worker-address"],
    }
    with mock_resolv_conf(f"foo bar\nnameserver {sample_dns_ip}"):
        nginx = NginxConfig(
            "localhost",
            upstream_configs=upstream_configs,
            server_ports_to_locations=server_ports_to_locations,
            enable_health_check=False,
            enable_status_page=False,
        )
        generated_config = nginx.get_config(
            addrs_by_role, False, tracing_config=mock_tracing_config
        )
        sample_config_path = (
            Path(__file__).parent / "resources" / "sample_litmus_conf_with_tracing.txt"
        )
        assert sample_config_path.read_text() == generated_config


def test_generate_nginx_config_with_extra_http_variables():
    upstream_configs, server_ports_to_locations = _get_nginx_config_params("litmus")

    addrs_by_role = {
        "auth": ["worker-address"],
        "backend": ["worker-address"],
    }
    with mock_resolv_conf(f"foo bar\nnameserver {sample_dns_ip}"):
        nginx = NginxConfig(
            "localhost",
            upstream_configs=upstream_configs,
            server_ports_to_locations=server_ports_to_locations,
            map_configs=[
                NginxMapConfig(
                    source_variable="$http_upgrade",
                    target_variable="$connection_upgrade",
                    value_mappings={
                        "default": ["upgrade"],
                        "''": ["close"],
                    },
                )
            ],
            enable_health_check=False,
            enable_status_page=False,
        )
        generated_config = nginx.get_config(addrs_by_role, False)
        sample_config_path = (
            Path(__file__).parent
            / "resources"
            / "sample_litmus_conf_with_extra_http_variables.txt"
        )
>>>>>>> d095ee95
        assert sample_config_path.read_text() == generated_config


def test_exception_raised_if_nginx_module_missing(caplog):
    # GIVEN an instance of Nginx class
    mock_container = MagicMock()
    mock_unit = MagicMock()
    mock_charm = MagicMock()

    # AND a mock container that will fail when the pebble service is started
    mock_container.autostart = MagicMock(side_effect=pebble.ChangeError("something", MagicMock()))
    # AND ngx_otel_module file is not found in the container
    mock_container.exists.return_value = False

    mock_unit.get_container = MagicMock(return_value=mock_container)
    mock_charm.unit = mock_unit
    nginx = Nginx(mock_charm)

    # WHEN we call nginx.reconcile with some tracing related config
    # THEN an exception should be raised
    with pytest.raises(pebble.ChangeError):
        with caplog.at_level("ERROR"):
            nginx.reconcile(nginx_config="placeholder nginx config with ngx_otel_module")

    # AND we can verify that the missing-module message is in the logs
    assert "missing the ngx_otel_module" in caplog.text


upstream_configs = {
    "tempo": [
        NginxUpstream("zipkin", 9411, "distributor"),
        NginxUpstream("otlp-grpc", 4317, "distributor"),
        NginxUpstream("otlp-http", 4318, "distributor"),
        NginxUpstream("jaeger-thrift-http", 14268, "distributor"),
        NginxUpstream("jaeger-grpc", 14250, "distributor"),
        NginxUpstream("tempo-http", 3200, "query-frontend"),
        NginxUpstream("tempo-grpc", 9096, "query-frontend"),
    ],
    "mimir": [
        NginxUpstream("distributor", 8080, "distributor"),
        NginxUpstream("compactor", 8080, "compactor"),
        NginxUpstream("querier", 8080, "querier"),
        NginxUpstream("query-frontend", 8080, "query-frontend"),
        NginxUpstream("ingester", 8080, "ingester"),
        NginxUpstream("ruler", 8080, "ruler"),
        NginxUpstream("store-gateway", 8080, "store-gateway"),
    ],
    "loki": [
        NginxUpstream("read", 3100, "read"),
        NginxUpstream("write", 3100, "write"),
        NginxUpstream("all", 3100, "all"),
        NginxUpstream("backend", 3100, "backend"),
        NginxUpstream("worker", 3100, "worker", ignore_address_lookup=True),
    ],
    "litmus": [
        NginxUpstream("auth", 3000, "auth"),
        NginxUpstream("backend", 8080, "backend"),
    ],
    "litmus_ssl": [
        NginxUpstream("auth", 3001, "auth"),
        NginxUpstream("backend", 8081, "backend"),
    ],
}
server_ports_to_locations = {
    "tempo": {
        9411: [NginxLocationConfig(backend="zipkin", path="/")],
        4317: [NginxLocationConfig(backend="otlp-grpc", path="/", is_grpc=True)],
        4318: [NginxLocationConfig(backend="otlp-http", path="/")],
        14268: [NginxLocationConfig(backend="jaeger-thrift-http", path="/")],
        14250: [NginxLocationConfig(backend="jaeger-grpc", path="/", is_grpc=True)],
        3200: [NginxLocationConfig(backend="tempo-http", path="/")],
        9096: [NginxLocationConfig(backend="tempo-grpc", path="/", is_grpc=True)],
    },
    "mimir": {
        8080: [
            NginxLocationConfig(path="/distributor", backend="distributor"),
            NginxLocationConfig(path="/api/v1/push", backend="distributor"),
            NginxLocationConfig(path="/otlp/v1/metrics", backend="distributor"),
            NginxLocationConfig(path="/prometheus/config/v1/rules", backend="ruler"),
            NginxLocationConfig(path="/prometheus/api/v1/rules", backend="ruler"),
            NginxLocationConfig(path="/prometheus/api/v1/alerts", backend="ruler"),
            NginxLocationConfig(path="/ruler/ring", backend="ruler", modifier="="),
            NginxLocationConfig(path="/prometheus", backend="query-frontend"),
            NginxLocationConfig(
                path="/api/v1/status/buildinfo", backend="query-frontend", modifier="="
            ),
            NginxLocationConfig(path="/api/v1/upload/block/", backend="compactor", modifier="="),
        ]
    },
    "loki": {
        8080: [
            NginxLocationConfig(path="/loki/api/v1/push", modifier="=", backend="write"),
            NginxLocationConfig(path="/loki/api/v1/rules", modifier="=", backend="backend"),
            NginxLocationConfig(path="/prometheus", modifier="=", backend="backend"),
            NginxLocationConfig(
                path="/api/v1/rules",
                modifier="=",
                backend="backend",
                backend_url="/loki/api/v1/rules",
            ),
            NginxLocationConfig(path="/loki/api/v1/tail", modifier="=", backend="read"),
            NginxLocationConfig(
                path="/loki/api/.*",
                modifier="~",
                backend="read",
                headers={"Upgrade": "$http_upgrade", "Connection": "upgrade"},
            ),
            NginxLocationConfig(path="/loki/api/v1/format_query", modifier="=", backend="worker"),
            NginxLocationConfig(
                path="/loki/api/v1/status/buildinfo", modifier="=", backend="worker"
            ),
            NginxLocationConfig(path="/ring", modifier="=", backend="worker"),
        ]
    },
    "litmus": {
        8185: [
            NginxLocationConfig(
                path="/",
                extra_directives={
                    "add_header": ["Cache-Control", "no-cache"],
                    "try_files": ["$uri", "/index.html"],
                    "autoindex": ["on"],
                },
            ),
            NginxLocationConfig(
                path="/auth", backend="auth", rewrite=["^/auth(/.*)$", "$1", "break"]
            ),
            NginxLocationConfig(path="/api", backend="backend"),
        ]
    },
    "litmus_ssl": {
        8185: [
            NginxLocationConfig(
                path="/",
                extra_directives={
                    "add_header": ["Cache-Control", "no-cache"],
                    "try_files": ["$uri", "/index.html"],
                    "autoindex": ["on"],
                },
            ),
            NginxLocationConfig(
                path="/auth",
                backend="auth",
                rewrite=["^/auth(/.*)$", "$1", "break"],
                extra_directives={
                    "proxy_ssl_verify": ["off"],
                    "proxy_ssl_session_reuse": ["on"],
                    "proxy_ssl_certificate": ["/etc/tls/tls.crt"],
                    "proxy_ssl_certificate_key": ["/etc/tls/tls.key"],
                },
            ),
            NginxLocationConfig(
                path="/api",
                backend="backend",
                extra_directives={
                    "proxy_ssl_verify": ["off"],
                    "proxy_ssl_session_reuse": ["on"],
                    "proxy_ssl_certificate": ["/etc/tls/tls.crt"],
                    "proxy_ssl_certificate_key": ["/etc/tls/tls.key"],
                },
            ),
        ]
    },
}


def _get_nginx_config_params(workload: str) -> Tuple[list, dict]:
    return upstream_configs[workload], _get_server_ports_to_locations(workload)


def _get_server_ports_to_locations(workload: str) -> Dict[int, List[NginxLocationConfig]]:
    return server_ports_to_locations[workload]<|MERGE_RESOLUTION|>--- conflicted
+++ resolved
@@ -316,8 +316,6 @@
         )
         generated_config = nginx.get_config(addrs_by_role, False, root_path="/dist")
         sample_config_path = Path(__file__).parent / "resources" / "sample_litmus_ssl_conf.txt"
-<<<<<<< HEAD
-=======
         assert sample_config_path.read_text() == generated_config
 
 
@@ -410,7 +408,6 @@
             / "resources"
             / "sample_litmus_conf_with_extra_http_variables.txt"
         )
->>>>>>> d095ee95
         assert sample_config_path.read_text() == generated_config
 
 
