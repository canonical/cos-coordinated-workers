--- conflicted
+++ resolved
@@ -45,15 +45,12 @@
     # LINTING
     "pyright",
     "ruff",
-<<<<<<< HEAD
     # INTEGRATION TESTS
     "jubilant",
     "pytest-jubilant",
     "sh",
     "tenacity",
-=======
     "juju-doctor"
->>>>>>> 44c8933d
 ]
 [project.urls]
 "Homepage" = "https://github.com/canonical/cos-coordinated-workers"
