--- conflicted
+++ resolved
@@ -323,16 +323,6 @@
             worker_ports=worker_ports,
         )
 
-<<<<<<< HEAD
-=======
-        self._nginx_config = nginx_config
-        self.nginx = Nginx(
-            self._charm,
-            options=nginx_options,
-        )
-        self.nginx_exporter = NginxPrometheusExporter(self._charm, options=nginx_options)
-
->>>>>>> d095ee95
         self._certificates = TLSCertificatesRequiresV4(
             self._charm,
             relationship_name=self._endpoints["certificates"],
@@ -475,10 +465,8 @@
         self._setup_charm_tracing()
 
         # reconcile workloads
-<<<<<<< HEAD
         self._reconcile_worker_telemetry()  # keep this above nginx.reconcile() since it modifies the nginx config
         self.nginx.reconcile()
-=======
         self.nginx.reconcile(
             nginx_config=self._nginx_config.get_config(
                 upstreams_to_addresses=self.cluster.gather_addresses_by_role(),
@@ -488,7 +476,6 @@
             ),
             tls_config=self.tls_config,
         )
->>>>>>> d095ee95
         self.nginx_exporter.reconcile()
 
         # reconcile relations
